--- conflicted
+++ resolved
@@ -867,11 +867,7 @@
             raise ValueError("{} does not exist. Failed to register training set".format(self.label[0]))
         for feature_name, feature_variant in self.features:
             try:
-<<<<<<< HEAD
-                db.getNameVariant("feature_variant", "featureName", feature_name, "variantName", feature_variant)
-=======
-                db.getNameVariant("feature_variant", "name", feature[0], "variant", feature[1])
->>>>>>> 14e6b7c4
+                db.getNameVariant("feature_variant", "name", feature_name, "variant", feature_variant)
             except ValueError:
                 raise ValueError("{} does not exist. Failed to register training set".format(feature_name))
             db.insert(
