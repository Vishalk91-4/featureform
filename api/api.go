--- conflicted
+++ resolved
@@ -402,22 +402,14 @@
 	if err != nil {
 		return err
 	}
-<<<<<<< HEAD
-	for {
-		res, err := proxyStream.Recv()
-		if err == io.EOF {
-			return nil
-		}
-		if err != nil {
-			return err
-		}
-=======
-	res, err := proxyStream.Recv()
-	if err != nil {
-		return err
-	}
-	for {
->>>>>>> 09c68039
+	for {
+		res, err := proxyStream.Recv()
+		if err == io.EOF {
+			return nil
+		}
+		if err != nil {
+			return err
+		}
 		sendErr := stream.Send(res)
 		if sendErr != nil {
 			return sendErr
